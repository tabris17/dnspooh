import asyncio
import base64
import logging
import struct
import functools
import enum
import time
import math

from importlib import resources

import maxminddb
import dnslib

from . import https
from . import middlewares
from . import version
from .config import DnsUpstream, HttpsUpstream, TlsUpstream
from .pool import Pool
from .exceptions import *
from .upstream import UpstreamCollection
from .proxy import parse_proxy
from .helpers import s_addr, Scheme


logger = logging.getLogger(__name__)


TEST_DOMAIN = 'www.google.com'


class ServerProtocol(asyncio.DatagramProtocol):
    def __init__(self, server):
        super().__init__()
        self.server = server
        self.need_restart = False

    def datagram_received(self, data, addr):
        self.server.on_request(self.transport, data, addr)

    def error_received(self, exc):
        if isinstance(exc, OSError):
            logger.debug(exc)
        else:
            logger.info('DNS server error received: %s', exc)
        self.need_restart = True
        self.transport.abort()

    def connection_lost(self, exc):
        super().connection_lost(exc)
        if self.need_restart:
            self.need_restart = False
            self.server.on_error_reset(self.transport)

    def connection_made(self, transport):
        self.transport = transport


class QueryProtocol(asyncio.DatagramProtocol):
    def __init__(self, data, response):
        super().__init__()
        self.data = data
        self.response = response

    def connection_made(self, transport):
        self.transport = transport
        transport.sendto(self.data)

    def datagram_received(self, data, addr):
        self.transport.close()
        self.response.set_result(data)

    def error_received(self, exc):
        logger.error('DNS query error: %s', exc)


class Server:
    class Status(enum.Enum):
        INITIALIZED = enum.auto()
        START_PEDDING = enum.auto()
        RUNNING = enum.auto()
        RESTART_PEDDING = enum.auto()
        STOP_PEDDING = enum.auto()
        STOPPED = enum.auto()

    def __init__(self, config, loop=None):
        self.config = config
        self.pool = Pool()
        self.loop = asyncio.get_running_loop() if loop is None else loop
        self.restart_event = asyncio.Event()
        self.status = self.Status.INITIALIZED
        self.tasks = []
        self.transports = []
        logger.debug('DNS serivce initialized')

    async def bootstrap(self):
        logger.debug('DNS service bootstrapping')

        if self.test_geoip('114.114.114.114', 'cn'):
            logger.info('Test GeoIP2 database passed')
        else:
            logger.warning('Test GeoIP2 database failed')

        self.local_addrs = self.config['listen']
        self.timeout_sec = self.config['timeout'] / 1000
        self.upstreams = UpstreamCollection(self.config['upstreams'], 
                                            self.config['secure'],
                                            self.config['ipv6'])
        self.proxy = self.config['proxy']
        if self.proxy:
            logger.info('Using proxy %s', self.proxy)
        bootstrap_upstreams = []
        hostname_upstreams = []
        named_upstreams = dict()

        for upstream in self.upstreams.all():
            if upstream.host:
                bootstrap_upstreams.append(upstream)
            else:
                hostname_upstreams.append(upstream)

            if upstream.name:
                if upstream.name in named_upstreams:
                    raise InvalidConfig('Duplicated upstream name "%s"' % (upstream.name, ))
                named_upstreams[upstream.name] = upstream

        async def resolve_upstream_hostname(hostname_upstream, bootstrap_upstreams):
            request = dnslib.DNSRecord.question(hostname_upstream.hostname)
            response = await self.handle(request, upstreams=bootstrap_upstreams)
            if not response or response.header.a == 0:
                logger.warning('Failed to resolve upstream domain "%s"', hostname_upstream.hostname)
                hostname_upstream.disable = True
            else:
                hostname_upstream.host = str(response.rr[0].rdata)

        await asyncio.gather(*[
            resolve_upstream_hostname(hostname_upstream, bootstrap_upstreams) \
                for hostname_upstream in hostname_upstreams
        ])

        await self.test_all_upstreams(TEST_DOMAIN)
        return True

    async def test_upstream(self, upstream, hostname):
<<<<<<< HEAD
        request = DNSRecord.question(hostname)
=======
        request = dnslib.DNSRecord.question(hostname)
>>>>>>> a00c12be
        start_counter = time.perf_counter()
        response = await self.handle(request, upstreams=[upstream])
        elapsed_time_sec = time.perf_counter() - start_counter
        if not response or response.header.a == 0:
            upstream.disable = True
            upstream.priority = -1
            logger.warning('Test upstream %s failed', upstream.name)
            return False
        timeout_sec = self._get_timeout(upstream)
        upstream.priority = int(max(0, timeout_sec - elapsed_time_sec) / timeout_sec * 1000)
        upstream.disable = False
        logger.info('Test upstream %s passed, responding speed: %d', upstream.name, upstream.priority)
        return True

    async def test_all_upstreams(self, hostname, include_disabled=False):
        queries = [
            self.test_upstream(upstream, hostname) 
            for upstream in self.upstreams.all() 
            if include_disabled or not upstream.disable
        ]
        await asyncio.gather(*queries)
        self.upstreams.sort()
        primary_upstream = self.upstreams.primary
        if primary_upstream.disable:
            raise NetworkError('No available upstream server')
        logger.info('Primary DNS is %s', primary_upstream.name)

    def create_task(self, coro, name=None, context=None):
        task = self.loop.create_task(coro, name=name, context=context)
        self.tasks.append(task)
        task.add_done_callback(lambda _: self.remove_task(task))
        return task

    def create_scheduled_task(self, coro, timer, name=None, context=None):
        async def _task():
            async for i in timer:
                logger.debug('Schedule task "%s" repeat times %d' % (name, i))
                await coro()

        return self.create_task(_task(), name, context)

    def remove_task(self, task):
        self.tasks.remove(task)

    def _get_proxy(self, upstream, **kwargs):
        if 'proxy' in kwargs:
            return parse_proxy(kwargs['proxy'])
        elif upstream.proxy:
            return upstream.proxy
        return self.proxy

    def _create_middlewares(self):
        wrapped = self
        names = self.config['middlewares']
        for name in names:
            try:
                wrapped = middlewares.create_middleware(
                    name, wrapped, self.config.get(name)
                )
            except TypeError as exc:
                raise InvalidConfig(exc)
            logger.info('%s loaded', wrapped.__class__.__name__)
        return wrapped

    async def _resolve_by_dns(self, query, upstream, proxy):
        response_future = self.loop.create_future()
        upstream_addr = upstream.to_addr()

        if proxy and proxy.udp_tunnel_enabled():
            try:
                conn = await self.pool.connect(
                    upstream.host, 
                    upstream.port, 
                    Scheme.UDP, 
                    proxy
                )
            except ConnectionError as exc:
                logger.warning('Failed to connect to proxy %s: %s', proxy.hostname, exc)
                return
            transport, _ = await self.loop.create_datagram_endpoint(
                lambda: QueryProtocol(
                    conn.udp_tunnel.pack(query, upstream_addr), 
                    response_future
                ),
                remote_addr=conn.udp_tunnel.addr
            )
            try:
                response = conn.udp_tunnel.parse(
                    await response_future, 
                    upstream_addr
                )
            finally:
                transport.close()
            return response

        transport, _ = await self.loop.create_datagram_endpoint(
            lambda: QueryProtocol(query, response_future),
            remote_addr=upstream_addr
        )
        try:
            response = await response_future
        finally:
            transport.close()
        return response

    async def _resolve_by_https(self, query, upstream, proxy):
        try:
            with await self.pool.connect(
                upstream.host, 
                upstream.port, 
                Scheme.TLS, 
                proxy
            ) as conn:
                q = base64.b64encode(query).decode().rstrip('=')
                return (await https.Client(upstream.hostname, conn).get(
                    upstream.path,
                    {'dns': q}, 
                    [("Content-type", "application/dns-message")]
                )).body
        except HttpException as exc:
            logger.warning('HTTP exception from %s: %s', upstream.name, exc)
        except ConnectionError as exc:
            logger.warning('Failed to connect to %s: %s', upstream.name, exc)

    async def _resolve_by_tls(self, query, upstream, proxy):
        try:
            with await self.pool.connect(
                upstream.host, 
                upstream.port, 
                Scheme.TLS, 
                proxy
            ) as conn:
                query_size = struct.pack('!H', len(query))
                conn.writer.write(query_size + query)
                await conn.writer.drain()
                response_head = await conn.reader.readexactly(2)
                response_size = struct.unpack('!H', response_head)[0]
                return await conn.reader.readexactly(response_size)
        except asyncio.exceptions.IncompleteReadError:
            logger.error('Failed to read data from %s', upstream.name)
        except ConnectionError as exc:
            logger.warning('Failed to connect to %s: %s', upstream.name, exc)

    async def fetch(self, url, **kwargs):
        return await https.fetch(url, self.handle, 
                                      self.pool, 
                                      self.proxy,
                                      **kwargs)

    def _get_timeout(self, upstream):
        return self.timeout_sec if upstream.timeout_sec is None else upstream.timeout_sec

    def _get_upstreams(self, kwargs):
        customized_upstreams = []
        if 'upstreams' in kwargs:
            customized_upstreams.extend(kwargs['upstreams'])
        if 'upstream' in kwargs:
            customized_upstreams.append(kwargs['upstream'])
        if 'upstream_name' in kwargs:
            upstream_name = kwargs['upstream_name']
            if upstream_name in self.upstreams:
                customized_upstreams.append(self.upstreams[upstream_name])
            else:
                logger.warning('Upstream name %s not defined', upstream_name)
        if 'upstream_group' in kwargs:
            upstream_group = kwargs['upstream_group']
            if self.upstreams.has_group(upstream_group):
                customized_upstreams.extend(self.upstreams.group(upstream_group))
            else:
                logger.warning('Upstream group %s not defined', upstream_group)
        if customized_upstreams:
            kwargs['customized_upstreams'] = True
            return customized_upstreams
        return self.upstreams.sorted

    async def handle(self, request, **kwargs):
        logger.debug('DNS query:\n%s', request)
        data = request.pack()

        for upstream in self._get_upstreams(kwargs):
            proxy = self._get_proxy(upstream, **kwargs)
            if upstream.disable and 'customized_upstreams' not in kwargs:
                continue
            if isinstance(upstream, DnsUpstream):
                resolver = self._resolve_by_dns
            elif isinstance(upstream, HttpsUpstream):
                resolver = self._resolve_by_https
            elif isinstance(upstream, TlsUpstream):
                resolver = self._resolve_by_tls
            else:
                raise TypeError('Invalid upstream type: %s' % (type(upstream).__name__, ))
            if 'traceback' in kwargs:
                kwargs['traceback'].append(upstream.name)

            try:
                upstream.usage += 1
                response_data = await asyncio.wait_for(
                    asyncio.shield(resolver(data, upstream, proxy)), 
                    self._get_timeout(upstream)
                )
                if response_data is None:
                    raise EmptyValueError('Empty response data received')
                try:
<<<<<<< HEAD
                    response = DNSRecord.parse(response_data)
                except DNSError:
=======
                    response = dnslib.DNSRecord.parse(response_data)
                except dnslib.DNSError:
>>>>>>> a00c12be
                    raise UnexpectedValueError('Invalid response data received')
                if request.header.id != response.header.id:
                    raise UnexpectedValueError('Response id does not match')
                upstream.success += 1
                logger.debug('DNS response:\n%s', response)
                return response
            except ValueError:
                logger.warning('Failed to resolve by upstream server %s', upstream.name)
            except (TimeoutError, asyncio.exceptions.TimeoutError):
                logger.info('Upstream server %s response timeout', upstream.name)

    async def _handle(self, request):
        resolver = self.middlewares if self.middlewares else self
        if request.header.q > 1:
            coroutines = []
            for q in request.questions:
                _req = request.truncate()
                _req.add_question(q)
                coroutines.append(resolver.handle(_req))
            response = dnslib.DNSRecord(dnslib.DNSHeader(id=request.header.id,
                                           bitmap=request.header.bitmap,
                                           qr=1, ra=1, aa=1),
                                questions=request.questions)
            for _resp in await asyncio.gather(*coroutines):
                if _resp and _resp.header.a > 0:
                    response.add_answer(_resp.a)
            return response
        return await resolver.handle(request)

    def on_response(self, transport, request, addr, future):
        response = future.result()
        if response is None:
            logger.info('Failed to resolve domain name "%s", upstream servers are unreachable', request.q.qname)
            return

        logger.debug('Send response to %s\n%s', s_addr(addr), response)
        try:
            transport.sendto(response.pack(), addr)
        except Exception:
            logger.debug('Failed to send data to %s', s_addr(addr))

    def on_request(self, transport, data, addr):
        request = dnslib.DNSRecord.parse(data)
        logger.debug('Received request from %s\n%s', s_addr(addr), request)
        task = self.loop.create_task(self._handle(request))
        task.add_done_callback(functools.partial(self.on_response, transport, request, addr))

    def restart(self):
        self.status = self.Status.RESTART_PEDDING
        logger.info('Restarting service')
        
        from .cli import parse_arguments
        from .config import Config
        self.config = Config.load(parse_arguments())

        self.restart_event.set()

    def on_error_reset(self, transport):
        self.transports.remove(transport)
        sockname = transport.get_extra_info('sockname')
        async def reset(sockname):
            transport, _ = await self.loop.create_datagram_endpoint(
                lambda: ServerProtocol(self),
                local_addr=sockname
            )
            self.transports.append(transport) 
        return self.loop.create_task(reset(sockname))

    async def run(self):
        self.status = self.Status.START_PEDDING
        await self._run()
        while self.status == self.Status.RESTART_PEDDING:
            self.restart_event.clear()
            await self._run()

    async def _run(self):
        self.middlewares = self._create_middlewares()
        try:
            if not await self.middlewares.bootstrap():
                logger.error('Failed to bootstrap')
                return

            for local_addr in self.local_addrs:
                try:
                    transport, _ = await self.loop.create_datagram_endpoint(
                        lambda: ServerProtocol(self),
                        local_addr=local_addr
                    )
                    self.transports.append(transport)
                    logger.info('DNS service listening on %s', s_addr(local_addr))
                except OSError as exc:
                    logger.error('Failed to start DNS service: %s', exc)
                    return

            self.status = self.Status.RUNNING
            logger.info('DNS serivce started')

            try:
                await self.restart_event.wait()
            except asyncio.CancelledError:
                logger.debug('DNS serivce interrupted')
            finally:
                if self.status == self.Status.RUNNING:
                    self.status = self.Status.STOPPED
                    logger.info('DNS serivce stopped')
        finally:
            for transport in self.transports:
                transport.close()
            self.pool.dispose()

    def open_geoip(self):
        geoip_db = self.config.get('geoip')
        if geoip_db is not None:
            return maxminddb.open_database(geoip_db)

        with resources.open_binary(__package__, 'geoip') as geoip_db:
            return maxminddb.open_database(geoip_db, maxminddb.MODE_FD)
    
    def test_geoip(self, ip, country):
        result = self.open_geoip().get(ip)
        _country = result['country']['iso_code'] if result else None
        return country.upper() == _country

    async def handle_http_request(self, request):
        match request.method, request.path:
            case https.HTTPMethod.GET, '/':
                return https.Response(body='Dnspooh is working')
            case https.HTTPMethod.GET, '/status':
                return https.JsonResponse({
                    'status': self.status.name,
                })
            case https.HTTPMethod.POST, '/restart':
                return https.JsonResponse({
                    'result': self.restart(),
                })
            case https.HTTPMethod.GET, '/version':
                return https.JsonResponse({
                    'version': version.__version__
                })
            case https.HTTPMethod.GET, '/upstreams':
                return https.JsonResponse({
                    'upstreams': self.upstreams,
                    'primary': self.upstreams.primary,
                })
            case https.HTTPMethod.POST, '/upstreams/primary':
                return self._handle_select_primary_upstream(request)
            case https.HTTPMethod.POST, '/upstreams/test':
                return await self._handle_test_upstream(request)
            case https.HTTPMethod.POST, '/upstreams/test-all':
                return await self._handle_test_all_upstream()
            case https.HTTPMethod.GET, '/pool':
                return https.JsonResponse({
                    'pool': self.pool,
                })
            case https.HTTPMethod.GET, '/config':
                return https.JsonResponse({
                    'config': self.config,
                })
            case https.HTTPMethod.GET, '/logs':
                return self._handle_query_access_log(request)
            case https.HTTPMethod.POST, '/dns-query':
                return await self._handle_dns_query(request)
            case https.HTTPMethod.POST, '/geoip2-query':
                return await self._handle_geoip2_query(request)
        raise HttpNotFound()
    
    def _handle_query_access_log(self, request):
        log_middleware = self.middlewares.get_component('log')
        if not isinstance(log_middleware, middlewares.LogMiddleware):
            return https.response_json_error('The log middleware is not enabled')

        page = request.get_int('page', 1)
        total = log_middleware.query_total()
        page_size = middlewares.log.QUERY_PAGE_SIZE
        return https.JsonResponse({
            'total': total,
            'page': {
                'current': page,
                'size': page_size,
                'count': math.ceil(total / page_size),
            },
            'logs': log_middleware.query_dataset(page),
        })

    @https.json_handler
    def _handle_select_primary_upstream(self, name):
        self.upstreams.select(name)
        return https.JsonResponse({
            'result': True,
        })

    @https.async_json_handler
    async def _handle_test_upstream(self, name):
        if name not in self.upstreams:
            return https.JsonResponse(https.JSONError.ILLEGAL_PARAM, 
                                      https.HTTPStatus.BAD_REQUEST) 
        return https.JsonResponse({
            'result': await self.test_upstream(self.upstreams[name], TEST_DOMAIN),
        })

    @https.async_json_handler
    async def _handle_dns_query(self, domain):
<<<<<<< HEAD
        request = DNSRecord.question(domain)
=======
        request = dnslib.DNSRecord.question(domain)
>>>>>>> a00c12be
        response = await self.handle(request)
        if response is None:
            return https.response_json_error('Failed to resolve domain name %s' % domain)
        return https.JsonResponse({
            'result': str(response)
        })

    @https.async_json_handler
    async def _handle_geoip2_query(self, ip):
        try:
            result = self.open_geoip().get(ip)
        except ValueError as exc:
            return https.response_json_error(exc)
        return https.JsonResponse({
            'result': result
        })

    async def _handle_test_all_upstream(self):
        await self.test_all_upstreams(TEST_DOMAIN, True)
        return https.JsonResponse({
            'result': True,
        })<|MERGE_RESOLUTION|>--- conflicted
+++ resolved
@@ -142,11 +142,7 @@
         return True
 
     async def test_upstream(self, upstream, hostname):
-<<<<<<< HEAD
-        request = DNSRecord.question(hostname)
-=======
         request = dnslib.DNSRecord.question(hostname)
->>>>>>> a00c12be
         start_counter = time.perf_counter()
         response = await self.handle(request, upstreams=[upstream])
         elapsed_time_sec = time.perf_counter() - start_counter
@@ -350,13 +346,8 @@
                 if response_data is None:
                     raise EmptyValueError('Empty response data received')
                 try:
-<<<<<<< HEAD
-                    response = DNSRecord.parse(response_data)
-                except DNSError:
-=======
                     response = dnslib.DNSRecord.parse(response_data)
                 except dnslib.DNSError:
->>>>>>> a00c12be
                     raise UnexpectedValueError('Invalid response data received')
                 if request.header.id != response.header.id:
                     raise UnexpectedValueError('Response id does not match')
@@ -559,11 +550,7 @@
 
     @https.async_json_handler
     async def _handle_dns_query(self, domain):
-<<<<<<< HEAD
-        request = DNSRecord.question(domain)
-=======
         request = dnslib.DNSRecord.question(domain)
->>>>>>> a00c12be
         response = await self.handle(request)
         if response is None:
             return https.response_json_error('Failed to resolve domain name %s' % domain)
