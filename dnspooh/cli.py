import argparse
import asyncio
import logging
import sys

from . import https
from . import server
from . import __version__, __description__
from .config import *
from .upstream import *


logger = logging.getLogger(__name__)


def parse_arguments():
    parser = argparse.ArgumentParser(
        prog = __package__,
        description = __description__,
        add_help=False
    )

    parser.add_argument('-c', '--config', metavar='file', dest='config',
                        help='config file path (example "%s")' % (CONFIG_FILE, ))
    parser.add_argument('-u', '--upstream', metavar='dns_server', dest='upstreams', nargs='+',
                        help='space-separated upstream DNS servers list')
    parser.add_argument('-t', '--timeout', metavar='ms', dest='timeout', type=int, 
                        help='milliseconds for upstream DNS response timeout (default %d ms)' % (UPSTREAM_TIMEOUT, ))
    parser.add_argument('-l', '--listen', metavar='addr', dest='listen', nargs='+', 
                        help='binding to local address and port for DNS proxy server (default "%s")' % (LISTEN_ADDRESS, ))
<<<<<<< HEAD
    parser.add_argument('-o', '--output', metavar='file', dest='output', 
=======
    parser.add_argument('-o', '--output', metavar='log', dest='output', 
>>>>>>> 9c9ee446
                        help='write stdout to the specified file')
    parser.add_argument('-S', '--secure-only', dest='secure', action='store_true', help='use DoT/DoH upstream servers only')
    parser.add_argument('-6', '--enable-ipv6', dest='ipv6', action='store_true', help='enable IPv6 upstream servers')
    parser.add_argument('-D', '--debug', action='store_true', help='display debug message')
    parser.add_argument('-d', '--dump', action='store_true', help='dump pretty config data')
    parser.add_argument('-v', '--version', action='version', version='%(prog)s ' + __version__)
    parser.add_argument('-h', '--help', action='help', help='show this help message and exit')

    return parser.parse_args(sys.argv[1:])


async def startup():
    try:
        debug = True
        args = parse_arguments()
        config = Config.load(args)
        if args.dump:
            from pprint import pprint
            pprint(config.conf)
            return
            
        output_file = config.get('output')
        if output_file:
            logging.root.addHandler(logging.FileHandler(output_file))

        debug = config['debug']
        if debug:
            logging.root.setLevel(logging.DEBUG)

        loop = asyncio.get_running_loop()
        loop.set_debug(debug)
        loop.set_exception_handler(lambda _, context: logger.warning(context['message']))

        dns_server = server.Server(config, loop)
        dispatcher = https.Dispatcher(dns_server)
        http_server = https.Server(config, dispatcher, loop)

        await asyncio.gather(dns_server.run(), http_server.run())
    except asyncio.CancelledError:
        logger.info('Exit')
    except InvalidConfig as exc:
        logger.error('Invalid config: %s', exc)
    except Exception as exc:
        if debug:
            raise
        else:
            logger.error('Unexpected error: %s', exc)


def main():
    logging.basicConfig(
        level=logging.INFO,
        format="%(asctime)s [%(name)s.%(levelname)s] %(message)s",
        handlers=[logging.StreamHandler()]
    )
    try:
        asyncio.run(startup())
    except KeyboardInterrupt:
        pass<|MERGE_RESOLUTION|>--- conflicted
+++ resolved
@@ -28,11 +28,7 @@
                         help='milliseconds for upstream DNS response timeout (default %d ms)' % (UPSTREAM_TIMEOUT, ))
     parser.add_argument('-l', '--listen', metavar='addr', dest='listen', nargs='+', 
                         help='binding to local address and port for DNS proxy server (default "%s")' % (LISTEN_ADDRESS, ))
-<<<<<<< HEAD
-    parser.add_argument('-o', '--output', metavar='file', dest='output', 
-=======
     parser.add_argument('-o', '--output', metavar='log', dest='output', 
->>>>>>> 9c9ee446
                         help='write stdout to the specified file')
     parser.add_argument('-S', '--secure-only', dest='secure', action='store_true', help='use DoT/DoH upstream servers only')
     parser.add_argument('-6', '--enable-ipv6', dest='ipv6', action='store_true', help='enable IPv6 upstream servers')
